/*
 *  TweenManager.h
 *  BasicTween
 *
 *  Created by David Wicks on 5/27/10.
 *  Copyright 2010 David Wicks. All rights reserved.
 *
 *	Runs all Tween objects provided to it
 *	Presents factory methods for creating Tweens (the recommended approach)
 *
 */

#pragma once
#include "Tween.h"
#include "cinder/Cinder.h"
#include <vector>
#include "cinder/Color.h"
#include "cinder/Vector.h"

namespace cinder {
	namespace tween {
			
		class TweenManager {
		
		public:
			static TweenManager& instance();
			
<<<<<<< HEAD
			//! add a tween to be managed
			void addTween( TweenRef );
			//! advance time based on target fps
			void step();
			//! advance time a specified amount
			void step( double timestep );
			//! go to a specific time
			void jumpToTime( double time );
			//! TODO: go to a specific part of the timeline
			void jumpToPercentCompletion( double percent ){};
=======
			template<typename T>
			TweenRef add( T *target, T targetValue, double duration, double (*easeFunction)(double t)=Quadratic::easeInOut, double (*timeFunction)(double s, double d)=TimeBasis::linear ) {
				mTweens.push_back( TweenRef( new Tween<T>( target, targetValue, mCurrentTime, duration, easeFunction, timeFunction ) ) );
				return mTweens.back();
			}

			template<typename T>
			TweenRef replace( T *target, T targetValue, double duration, double (*easeFunction)(double t)=Quadratic::easeInOut, double (*timeFunction)(double s, double d)=TimeBasis::linear ) {
				TweenRef existingTween = findTween( target );
				if( existingTween )
					removeTween( existingTween );
				mTweens.push_back( TweenRef( new Tween<T>( target, targetValue, mCurrentTime, duration, easeFunction, timeFunction ) ) );
				return mTweens.back();
			}
	
			void		addTween( TweenRef );
			TweenRef	findTween( void *target );
			void		removeTween( TweenRef tween );
>>>>>>> 6061bfb1
			
			// I need a strategy for comparing tweens that works across types (perhaps an uid for each tween)
			//void removeTween( Tweenable* tween );
			void cancelAllTweens();
<<<<<<< HEAD
=======
			void update( double timeDelta );
>>>>>>> 6061bfb1
			void cleanup();
		private:
			TweenManager();
			double					mCurrentTime;
			std::vector< TweenRef > mTweens;
		
		};
	}

}<|MERGE_RESOLUTION|>--- conflicted
+++ resolved
@@ -25,7 +25,6 @@
 		public:
 			static TweenManager& instance();
 			
-<<<<<<< HEAD
 			//! add a tween to be managed
 			void addTween( TweenRef );
 			//! advance time based on target fps
@@ -36,7 +35,7 @@
 			void jumpToTime( double time );
 			//! TODO: go to a specific part of the timeline
 			void jumpToPercentCompletion( double percent ){};
-=======
+			
 			template<typename T>
 			TweenRef add( T *target, T targetValue, double duration, double (*easeFunction)(double t)=Quadratic::easeInOut, double (*timeFunction)(double s, double d)=TimeBasis::linear ) {
 				mTweens.push_back( TweenRef( new Tween<T>( target, targetValue, mCurrentTime, duration, easeFunction, timeFunction ) ) );
@@ -51,19 +50,14 @@
 				mTweens.push_back( TweenRef( new Tween<T>( target, targetValue, mCurrentTime, duration, easeFunction, timeFunction ) ) );
 				return mTweens.back();
 			}
-	
-			void		addTween( TweenRef );
+			
 			TweenRef	findTween( void *target );
 			void		removeTween( TweenRef tween );
->>>>>>> 6061bfb1
 			
 			// I need a strategy for comparing tweens that works across types (perhaps an uid for each tween)
 			//void removeTween( Tweenable* tween );
 			void cancelAllTweens();
-<<<<<<< HEAD
-=======
 			void update( double timeDelta );
->>>>>>> 6061bfb1
 			void cleanup();
 		private:
 			TweenManager();
